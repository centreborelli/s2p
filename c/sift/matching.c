/**
 * @file matching.c
 * @brief [[MAIN]] Matching of keypoints
 *
 * @li Method 1 : threshold on the ratio of distances to the two nearest keypoints
 * @li Method 2 : threshold on the distance to the nearest keypoint
 *
 * @author Ives Rey-Otero (original) <ives.rey-otero@cmla.ens-cachan.fr>
 * @author Carlo de Franchis (modified) <carlodef@gmail.com>
 */


#include <stdio.h>
#include <stdlib.h>
#include <string.h>

#include "timing.h"
#include "linalg.h"
#include "pickopt.h"
#include "sift_anatomy_20141201/lib_keypoint.h"
#include "sift_anatomy_20141201/lib_matching.h"


void print_help(char *v[])
{
    fprintf(stderr, "usage:\n\t%s file1.txt file2.txt [-o file]"
            //                          0 1         2 3 4 5
            " [--verbose] [-f \"a b c d e\"]"
            " [--epipolar-threshold t (10)]\n", *v);
}


int main(int c, char *v[])
{
    // set default parameters
    int n_hist = 4;
    int n_ori = 8;
    int n_bins = 36;
    int meth_flag = 1;
    float sift_thresh = 0.6;

    // parse arguments
    const char *output_file = pick_option(&c, &v, "o", "/dev/stdout");
    bool verbose = pick_option(&c, &v, "-verbose", NULL);
    float epi_thresh = atof(pick_option(&c, &v, "-epipolar-threshold", "10"));

    // read the (optional) fundamental matrix
    const char *fund_mat_str = pick_option(&c, &v, "f", "");
    double *fund_mat = NULL;
    if (strcmp(fund_mat_str, "")) {
        // the string is not empty
        int n_fund;
        fund_mat = alloc_parse_doubles(5, fund_mat_str, &n_fund);
        if (n_fund != 5) {
            fprintf(stderr, "can't read affine fundamental matrix from \"%s\"\n", fund_mat_str);
            return EXIT_FAILURE;
        }
    }

    // check remaining args
    if (c < 3) {
        print_help(v);
        return EXIT_FAILURE;
    }

    // initialise timer
    struct timespec ts; portable_gettime(&ts);

    // Read input keypoint ASCII files
    struct sift_keypoints* k1 = sift_malloc_keypoints();
    struct sift_keypoints* k2 = sift_malloc_keypoints();
<<<<<<< HEAD
    sift_read_keypoints(k1, v[1], n_hist, n_ori, n_bins, 1);
    sift_read_keypoints(k2, v[2], n_hist, n_ori, n_bins, 1);
    print_elapsed_time(&ts, "read input keypoints:", 35);

    // matching
    struct sift_keypoints* out_k1 = sift_malloc_keypoints();
    struct sift_keypoints* out_k2 = sift_malloc_keypoints();
    matching(k1, k2, out_k1, out_k2, sift_thresh, meth_flag, fund_mat, epi_thresh);
    print_elapsed_time(&ts, "compute matches:", 35);

    // print
    fprintf_pairs(output_file, out_k1, out_k2);
    print_elapsed_time(&ts, "print output:", 35);
    fprintf(stdout, "%d matches\n", out_k1->size);
=======
    struct sift_keypoints* out_k1 = sift_malloc_keypoints();
    struct sift_keypoints* out_k2 = sift_malloc_keypoints();

    // Read input keypoint ASCII files
    int readflag = verb_flag + 1;
    sift_read_keypoints(k1, v[1], n_hist, n_ori, n_bins, readflag);
    sift_read_keypoints(k2, v[2], n_hist, n_ori, n_bins, readflag);
    if (verbose) print_elapsed_time(&ts, "read input keypoints:", 35);

    // matching
    matching(k1, k2, out_k1, out_k2, sift_thresh, meth_flag, fund_mat,
             epi_thresh, verbose);
    if (verbose) print_elapsed_time(&ts, "compute matches:", 35);

    // print
    fprintf_pairs(output_file, out_k1, out_k2);
    if (verbose) print_elapsed_time(&ts, "print output:", 35);
    fprintf(stderr, "%d matches\n", out_k1->size);
>>>>>>> 212e6624

    // cleanup
    sift_free_keypoints(k1);
    sift_free_keypoints(k2);
    free(out_k1);
    free(out_k2);

    return EXIT_SUCCESS;
}<|MERGE_RESOLUTION|>--- conflicted
+++ resolved
@@ -69,41 +69,21 @@
     // Read input keypoint ASCII files
     struct sift_keypoints* k1 = sift_malloc_keypoints();
     struct sift_keypoints* k2 = sift_malloc_keypoints();
-<<<<<<< HEAD
     sift_read_keypoints(k1, v[1], n_hist, n_ori, n_bins, 1);
     sift_read_keypoints(k2, v[2], n_hist, n_ori, n_bins, 1);
-    print_elapsed_time(&ts, "read input keypoints:", 35);
+    if (verbose) print_elapsed_time(&ts, "read input keypoints:", 35);
 
     // matching
     struct sift_keypoints* out_k1 = sift_malloc_keypoints();
     struct sift_keypoints* out_k2 = sift_malloc_keypoints();
-    matching(k1, k2, out_k1, out_k2, sift_thresh, meth_flag, fund_mat, epi_thresh);
-    print_elapsed_time(&ts, "compute matches:", 35);
-
-    // print
-    fprintf_pairs(output_file, out_k1, out_k2);
-    print_elapsed_time(&ts, "print output:", 35);
-    fprintf(stdout, "%d matches\n", out_k1->size);
-=======
-    struct sift_keypoints* out_k1 = sift_malloc_keypoints();
-    struct sift_keypoints* out_k2 = sift_malloc_keypoints();
-
-    // Read input keypoint ASCII files
-    int readflag = verb_flag + 1;
-    sift_read_keypoints(k1, v[1], n_hist, n_ori, n_bins, readflag);
-    sift_read_keypoints(k2, v[2], n_hist, n_ori, n_bins, readflag);
-    if (verbose) print_elapsed_time(&ts, "read input keypoints:", 35);
-
-    // matching
     matching(k1, k2, out_k1, out_k2, sift_thresh, meth_flag, fund_mat,
-             epi_thresh, verbose);
+            epi_thresh, verbose);
     if (verbose) print_elapsed_time(&ts, "compute matches:", 35);
 
     // print
     fprintf_pairs(output_file, out_k1, out_k2);
     if (verbose) print_elapsed_time(&ts, "print output:", 35);
     fprintf(stderr, "%d matches\n", out_k1->size);
->>>>>>> 212e6624
 
     // cleanup
     sift_free_keypoints(k1);
