--- conflicted
+++ resolved
@@ -148,105 +148,6 @@
        * i/j : relative position of the tile
        * pos : position inside the ROI : UL for a tile place at th Upper Left corner, M for the ones placed in the middle, and so forth.
        * images : a dictionary directly given by the json config file, that store the information about all the involved images, their rpc, and so forth.
-<<<<<<< HEAD
-       
-    Args:
-         - config_file : a json configuratio file
-         - write : if False, initialize will just create the output dir and nothing else. 
-    """          
-
-
-    # read the json configuration file
-    f = open(config_file)
-    user_cfg = json.load(f)
-    f.close()
-
-    # Check that all the mandatory arguments are defined, and warn about
-    # 'unknown' params
-    check_parameters(user_cfg)
-
-    # fill the config module: updates the content of the config.cfg dictionary
-    # with the content of the user_cfg dictionary
-    cfg.update(user_cfg)
-
-    # sets keys 'clr', 'cld' and 'roi' of the reference image to None if they
-    # are not already defined. The default values of these optional arguments
-    # can not be defined directly in the config.py module. They would be
-    # overwritten by the previous update, because they are in a nested dict.
-    cfg['images'][0].setdefault('clr')
-    cfg['images'][0].setdefault('cld')
-    cfg['images'][0].setdefault('roi')
-
-    # update roi definition if the full_img flag is set to true
-    if ('full_img' in cfg) and cfg['full_img']:
-        sz = common.image_size_tiffinfo(cfg['images'][0]['img'])
-        cfg['roi'] = {}
-        cfg['roi']['x'] = 0
-        cfg['roi']['y'] = 0
-        cfg['roi']['w'] = sz[0]
-        cfg['roi']['h'] = sz[1]
-
-    # check that the roi is well defined
-    if 'roi' not in cfg or any(p not in cfg['roi'] for p in ['x', 'y', 'w',
-                                                             'h']):
-        print "missing or incomplete ROI definition"
-        print "ROI will be redefined by interactive selection"
-        x, y, w, h = common.get_roi_coordinates(cfg['images'][0]['img'],
-                                                cfg['images'][0]['prv'])
-        cfg['roi'] = {}
-        cfg['roi']['x'] = x
-        cfg['roi']['y'] = y
-        cfg['roi']['w'] = w
-        cfg['roi']['h'] = h
-    else :
-        x = cfg['roi']['x']    
-        y = cfg['roi']['y']
-        w = cfg['roi']['w']
-        h = cfg['roi']['h']
-
-    try:
-        print "ROI x, y, w, h = %d, %d, %d, %d" % (x, y, w, h)
-    except TypeError:
-        print 'Neither a ROI nor a preview file are defined. Aborting.'
-        return
-
-    # check the zoom factor
-    z = cfg['subsampling_factor']
-    assert(z > 0 and z == np.floor(z))
-
-    # ensure that the coordinates of the ROI are multiples of the zoom factor,
-    # to avoid bad registration of tiles due to rounding problems.
-    z = cfg['subsampling_factor']
-    x, y, w, h = common.round_roi_to_nearest_multiple(z, x, y, w, h)
-    
-
-    # Automatically compute optimal size for tiles
-    #tw, th : dimensions of the tiles
-    #ov : width of overlapping bands between tiles
-    ov = z * 100
-    if w <= z * cfg['tile_size']:
-        tw = w
-    else:
-        tw = z * cfg['tile_size']
-    if h <= z * cfg['tile_size']:
-        th = h
-    else:
-        th = z * cfg['tile_size']
-            
-    ntx = np.ceil(float(w - ov) / (tw - ov))
-    nty = np.ceil(float(h - ov) / (th - ov))
-    nt = ntx * nty
-
-    print 'tiles size: (%d, %d)' % (tw, th)
-    print 'total number of tiles: %d (%d x %d)' % (nt, ntx, nty)
-    NbPairs = len(cfg['images'])-1
-    print 'total number of pairs: %d ' % NbPairs
-
-
-    # Build tiles dicos
-    tilesFullInfo={}
-=======
->>>>>>> e090f798
     
     Args :
          - config_file : a json configuratio file
@@ -432,9 +333,9 @@
     try:
     
         if "init_dirs" in steps:
-			init_dirs(config_file)
-    
-        tilesFullInfo = initialize(config_file)
+			initialization.init_dirs_srtm_roi(config_file)
+    
+        tilesFullInfo = initialization.init_tilesFullInfo(config_file)
     
         if cfg['debug']: #monoprocessing
     
