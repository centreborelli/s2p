# Copyright (C) 2015, Carlo de Franchis <carlo.de-franchis@cmla.ens-cachan.fr>
# Copyright (C) 2015, Gabriele Facciolo <facciolo@cmla.ens-cachan.fr>
# Copyright (C) 2015, Enric Meinhardt <enric.meinhardt@cmla.ens-cachan.fr>
# Copyright (C) 2015, Julien Michel <julien.michel@cnes.fr>

import os
import subprocess

import pyproj
import numpy as np


def geoid_above_ellipsoid(lat, lon):
    """
    Computes the height, in meters, of the EGM96 geoid above the WGS84 ellipsoid.

    Args:
        lat: latitude, in degrees between -90 and 90
        lon: longitude, between -180 and 180

    Returns:
        the height in meters. It should be between -106 and 85 meters.


    The conversion is made by a commandline tool, GeoidEval, which is part of
    the GeographicLib library:
    http://geographiclib.sourceforge.net/html/intro.html
    """
    parent_dir = os.path.dirname(os.path.dirname(os.path.abspath(__file__)))
    geoid_dir = os.path.join(parent_dir, 'c')
    geoid_name = 'egm96-15'
    p = subprocess.Popen(['echo', str(lat), str(lon)], stdout=subprocess.PIPE)
    q = subprocess.Popen(['GeoidEval',
                          '-d', geoid_dir,
                          '-n', geoid_name], stdin=p.stdout, stdout=subprocess.PIPE)
    height = float(q.stdout.readline().split()[0])
    return height


def compute_utm_zone(lon, lat):
    """
    Compute the UTM zone containing the point with given longitude and latitude.

    Args:
        lon (float): longitude of the point
        lat (float): latitude of the point

    Returns:
        str: UTM zone number + hemisphere (eg: '30N')
    """
    # UTM zone number starts from 1 at longitude -180,
    # and increments by 1 every 6 degrees of longitude
    zone = int((lon + 180) // 6 + 1)

    hemisphere = "N" if lat >= 0 else "S"
    utm_zone = "{}{}".format(zone, hemisphere)
    return utm_zone


def epsg_code_from_utm_zone(utm_zone):
    """
    Compute the EPSG code of a given UTM zone.

    Args:
        utm_zone (str): UTM zone number + hemisphere (e.g. "30N" or "30S")

    Returns:
        epsg (int): EPSG code
    """
    zone_number = int(utm_zone[:-1])
    hemisphere = utm_zone[-1]

    if hemisphere not in ["N", "S"]:
        raise ValueError("unknown hemisphere {} in utm_zone {}".format(hemisphere,
                                                                       utm_zone))

    # EPSG = CONST + ZONE where CONST is
    # - 32600 for positive latitudes
    # - 32700 for negative latitudes
    const = 32600 if hemisphere == "N" else 32700
    return const + zone_number


def utm_proj(utm_zone):
    """
    Return a pyproj.Proj object that corresponds to the given utm_zone string.

    Args:
        utm_zone (str): UTM zone number + hemisphere (e.g. "30N" or "30S")

    Returns:
        pyproj.Proj: object that can be used to transform coordinates
    """
    zone_number = utm_zone[:-1]
    hemisphere = utm_zone[-1]
    return pyproj.Proj(
        proj='utm',
        zone=zone_number,
        ellps='WGS84',
        datum='WGS84',
        south=(hemisphere == 'S'),
    )


def pyproj_transform(x, y, in_epsg, out_epsg, z=None):
    """
    Wrapper around pyproj to convert coordinates from an EPSG system to another.

    Args:
        x (scalar or array): x coordinate(s), expressed in in_epsg
        y (scalar or array): y coordinate(s), expressed in in_epsg
        in_epsg (int): EPSG code of the input coordinate system
        out_epsg (int): EPSG code of the output coordinate system
        z (scalar or array): z coordinate(s), expressed in in_epsg

    Returns:
        scalar or array: x coordinate(s), expressed in out_epsg
        scalar or array: y coordinate(s), expressed in out_epsg
        scalar or array (optional if z): z coordinate(s), expressed in out_epsg
    """
    transformer = pyproj.Transformer.from_crs(in_epsg, out_epsg, always_xy=True)
    if z is None:
        return transformer.transform(x, y)
    else:
        return transformer.transform(x, y, z)


def lonlat_to_utm(lon, lat, utm_zone):
    """
    Compute UTM easting and northing of a given lon, lat point.

    Args:
        lon (float): longitude
        lat (float): latitude
        utm_zone (str): UTM zone, e.g. "14N" or "14S"

    Returns:
        easting, northing
    """
    e, n = pyproj_transform(lon, lat, 4326, epsg_code_from_utm_zone(utm_zone))
    return e, n


def lonlat_to_geocentric(lon, lat, alt):
    """
    Compute geocentric cartesian coordinates of a given lon, lat, alt point.

    Args:
        lon (float or list): longitude(s)
        lat (float or list): latitude(s)
        alt (float or list): latitude(s)

    Returns:
        three floats or three lists of floats
    """
<<<<<<< HEAD
    x, y, z = pyproj.transform(pyproj.Proj(init="epsg:4326"),
                               pyproj.Proj(init="epsg:4978"), lon, lat, alt)
    return x, y, z


def read_lon_lat_poly_from_geojson(geojson):
    """
    Read a (lon, lat) polygon from a geojson file or dict.

    Args:
        geojson: file path to a geojson file containing a single polygon,
            or content of the file as a dict.
            The geojson's top-level type should be either FeatureCollection,
            Feature, or Polygon.

    Returns:
        ll_poly: list of polygon vertices (lon, lat) coordinates
    """
    # extract lon lat from geojson file or dict
    if isinstance(geojson, str):
        with open(geojson, 'r') as f:
            a = json.load(f)
    else:
        a = geojson

    if a["type"] == "FeatureCollection":
        a = a["features"][0]

    if a["type"] == "Feature":
        a = a["geometry"]

    ll_poly = np.array(a["coordinates"][0])
    return ll_poly


def utm_bbx(ll_poly, utm_zone=None):
    """
    Compute the UTM bounding box of a given (lon, lat) polygon.

    Args:
        ll_poly ()
        utm_zone (): force the UTM zone number. If not specified, the default UTM
            zone for the given geography is used.

    Returns:
       4-tuple with easting min/max and northing min/max
    """
    if not utm_zone:
        utm_zone = compute_utm_zone(*ll_poly.mean(axis=0))

    # convert lon lat polygon to UTM
    utm_proj = utm_proj(utm_zone)
    easting, northing = pyproj.transform(pyproj.Proj(init="epsg:4326"),
                                         utm_proj, ll_poly[:, 0], ll_poly[:, 1])

    # return UTM bounding box
    east_min = min(easting)
    east_max = max(easting)
    nort_min = min(northing)
    nort_max = max(northing)
    return east_min, east_max, nort_min, nort_max
=======
    x, y, z = pyproj_transform(lon, lat, 4326, 4978, alt)
    return x, y, z
>>>>>>> 38dd0033
<|MERGE_RESOLUTION|>--- conflicted
+++ resolved
@@ -153,9 +153,7 @@
     Returns:
         three floats or three lists of floats
     """
-<<<<<<< HEAD
-    x, y, z = pyproj.transform(pyproj.Proj(init="epsg:4326"),
-                               pyproj.Proj(init="epsg:4978"), lon, lat, alt)
+    x, y, z = pyproj_transform(lon, lat, 4326, 4978, alt)
     return x, y, z
 
 
@@ -214,8 +212,4 @@
     east_max = max(easting)
     nort_min = min(northing)
     nort_max = max(northing)
-    return east_min, east_max, nort_min, nort_max
-=======
-    x, y, z = pyproj_transform(lon, lat, 4326, 4978, alt)
-    return x, y, z
->>>>>>> 38dd0033
+    return east_min, east_max, nort_min, nort_max