--- conflicted
+++ resolved
@@ -295,24 +295,6 @@
             (ROI) in the image. (x, y) is the top-left corner, and (w, h)
             are the dimensions of the rectangle.
     """
-<<<<<<< HEAD
-=======
-    if not utm_zone:
-        utm_zone = geographiclib.compute_utm_zone(*ll_poly.mean(axis=0))
-    cfg['utm_zone'] = utm_zone
-
-    # convert lon lat polygon to utm
-    epsg = geographiclib.epsg_code_from_utm_zone(utm_zone)
-    easting, northing = geographiclib.pyproj_transform(ll_poly[:, 0],
-                                                       ll_poly[:, 1],
-                                                       4326, epsg)
-    east_min = min(easting)
-    east_max = max(easting)
-    nort_min = min(northing)
-    nort_max = max(northing)
-    cfg['utm_bbx'] = (east_min, east_max, nort_min, nort_max)
-
->>>>>>> 38dd0033
     # project lon lat vertices into the image
     if use_srtm:
         lon, lat = np.mean(ll_poly, axis=0)
