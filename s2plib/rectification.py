# Copyright (C) 2015, Carlo de Franchis <carlo.de-franchis@cmla.ens-cachan.fr>
# Copyright (C) 2015, Gabriele Facciolo <facciolo@cmla.ens-cachan.fr>
# Copyright (C) 2015, Enric Meinhardt <enric.meinhardt@cmla.ens-cachan.fr>


from __future__ import print_function
import os
import sys
import numpy as np

from s2plib import rpc_model
from s2plib import rpc_utils
from s2plib import estimation
from s2plib import evaluation
from s2plib import common
from s2plib import sift
from s2plib import visualisation
from s2plib import block_matching
from s2plib.config import cfg


def center_2d_points(pts):
    """
    Translates 2D points.

    The input points are translated such that the output points are centered at
    origin.

    Args:
        pts: 2D array of dimension Nx2 containing the coordinates of the input
            points, one point per line

    Returns:
        new_x, new_y, T: coordinates of the transformed points, together with
            the similarity (translation) matrix. This transformation takes the
            input points on the output points.
    """
    # centroid
    cx = np.mean(pts[:, 0])
    cy = np.mean(pts[:, 1])

    # shift origin to centroid
    new_x = pts[:, 0] - cx
    new_y = pts[:, 1] - cy

    # translation matrix
    T = np.eye(3)     #              1     0    -cx
    T[0, 2] = -cx     # matrix T  =  0     1    -cy
    T[1, 2] = -cy     #              0     0     1

    return np.vstack([new_x, new_y]).T, T


def filter_matches_epipolar_constraint(F, matches, thresh):
    """
    Discards matches that are not consistent with the epipolar constraint.

    Args:
        F: fundamental matrix
        matches: list of pairs of 2D points, stored as a Nx4 numpy array
        thresh: maximum accepted distance between a point and its matched
            epipolar line

    Returns:
        the list of matches that satisfy the constraint. It is a sub-list of
        the input list.
    """
    out = []
    for match in matches:
        x = np.array([match[0], match[1], 1])
        xx = np.array([match[2], match[3], 1])
        d1 = evaluation.distance_point_to_line(x, np.dot(F.T, xx))
        d2 = evaluation.distance_point_to_line(xx, np.dot(F, x))
        if max(d1, d2) < thresh:
            out.append(match)

    return np.array(out)


def register_horizontally_shear(matches, H1, H2):
    """
    Adjust rectifying homographies with a shear to modify the disparity range.

    Args:
        matches: list of pairs of 2D points, stored as a Nx4 numpy array
        H1, H2: two homographies, stored as numpy 3x3 matrices

    Returns:
        H2: corrected homography H2

    The matches are provided in the original images coordinate system. By
    transforming these coordinates with the provided homographies, we obtain
    matches whose disparity is only along the x-axis.
    """
    # transform the matches according to the homographies
    p1 = common.points_apply_homography(H1, matches[:, :2])
    x1 = p1[:, 0]
    y1 = p1[:, 1]
    p2 = common.points_apply_homography(H2, matches[:, 2:])
    x2 = p2[:, 0]
    y2 = p2[:, 1]

    if cfg['debug']:
        print("Residual vertical disparities: max, min, mean. Should be zero")
        print(np.max(y2 - y1), np.min(y2 - y1), np.mean(y2 - y1))

    # we search the (s, b) vector that minimises \sum (x1 - (x2+s*y2+b))^2
    # it is a least squares minimisation problem
    A = np.vstack((y2, y2*0+1)).T
    B = x1 - x2
    s, b = np.linalg.lstsq(A, B)[0].flatten()

    # correct H2 with the estimated shear
    return np.dot(np.array([[1, s, b], [0, 1, 0], [0, 0, 1]]), H2)


def register_horizontally_translation(matches, H1, H2, flag='center'):
    """
    Adjust rectifying homographies with a translation to modify the disparity range.

    Args:
        matches: list of pairs of 2D points, stored as a Nx4 numpy array
        H1, H2: two homographies, stored as numpy 3x3 matrices
        flag: option needed to control how to modify the disparity range:
            'center': move the barycenter of disparities of matches to zero
            'positive': make all the disparities positive
            'negative': make all the disparities negative. Required for
                Hirshmuller stereo (java)

    Returns:
        H2: corrected homography H2

    The matches are provided in the original images coordinate system. By
    transforming these coordinates with the provided homographies, we obtain
    matches whose disparity is only along the x-axis. The second homography H2
    is corrected with a horizontal translation to obtain the desired property
    on the disparity range.
    """
    # transform the matches according to the homographies
    p1 = common.points_apply_homography(H1, matches[:, :2])
    x1 = p1[:, 0]
    y1 = p1[:, 1]
    p2 = common.points_apply_homography(H2, matches[:, 2:])
    x2 = p2[:, 0]
    y2 = p2[:, 1]

    # for debug, print the vertical disparities. Should be zero.
    if cfg['debug']:
        print("Residual vertical disparities: max, min, mean. Should be zero")
        print(np.max(y2 - y1), np.min(y2 - y1), np.mean(y2 - y1))

    # compute the disparity offset according to selected option
    t = 0
    if (flag == 'center'):
        t = np.mean(x2 - x1)
    if (flag == 'positive'):
        t = np.min(x2 - x1)
    if (flag == 'negative'):
        t = np.max(x2 - x1)

    # correct H2 with a translation
    return np.dot(common.matrix_translation(-t, 0), H2)


def disparity_range_from_matches(matches, H1, H2, w, h):
    """
    Compute the disparity range of a ROI from a list of point matches.

    The estimation is based on the extrapolation of the affine registration
    estimated from the matches. The extrapolation is done on the whole region of
    interest.

    Args:
        matches: Nx4 numpy array containing a list of matches, in the full
            image coordinates frame, before rectification
        w, h: width and height of the rectangular ROI in the first image.
        H1, H2: two rectifying homographies, stored as numpy 3x3 matrices

    Returns:
        disp_min, disp_max: horizontal disparity range
    """
    # transform the matches according to the homographies
    p1 = common.points_apply_homography(H1, matches[:, :2])
    x1 = p1[:, 0]
    p2 = common.points_apply_homography(H2, matches[:, 2:])
    x2 = p2[:, 0]
    y2 = p2[:, 1]


    # compute the final disparity range
    disp_min = np.floor(np.min(x2 - x1))
    disp_max = np.ceil(np.max(x2 - x1))

    # add a security margin to the disparity range
    disp_min *= (1 - np.sign(disp_min) * cfg['disp_range_extra_margin'])
    disp_max *= (1 + np.sign(disp_max) * cfg['disp_range_extra_margin'])
    return disp_min, disp_max


def disparity_range(rpc1, rpc2, x, y, w, h, H1, H2, matches, A=None):
    """
    Compute the disparity range of a ROI from a list of point matches.

    The estimation is based on the extrapolation of the affine registration
    estimated from the matches. The extrapolation is done on the whole region of
    interest.

    Args:
        rpc1, rpc2: two instances of the rpc_model.RPCModel class
        x, y, w, h: four integers defining the rectangular ROI in the first
            image.  (x, y) is the top-left corner, and (w, h) are the dimensions
            of the rectangle.
        H1, H2: two rectifying homographies, stored as numpy 3x3 matrices
        matches: Nx4 numpy array containing a list of sift matches, in the full
            image coordinates frame
        A (optional): 3x3 numpy array containing the pointing error correction
            for im2. This matrix is usually estimated with the pointing_accuracy
            module.

    Returns:
        disp: 2-uple containing the horizontal disparity range
    """
    # Default disparity range to return if everything else breaks
<<<<<<< HEAD
    disp = (-3,3)
    exogenous_disp = None
    sift_disp = None
    alt_disp  = None
    
    # Compute exogenous disparity range if needed
    if (cfg['disp_range_method'] in ['exogenous', 'wider_sift_exogenous']):
        exogenous_disp = rpc_utils.exogenous_disp_range_estimation(rpc1, rpc2, x, y, w, h,
                                                              H1, H2, A,
                                                              cfg['disp_range_exogenous_high_margin'],
                                                              cfg['disp_range_exogenous_low_margin'])

        print("exogenous disparity range: [%f, %f]" % (exogenous_disp[0], exogenous_disp[1]))
        
    # Compute SIFT disparity range if needed
    if (cfg['disp_range_method'] in ['sift', 'wider_sift_exogenous']):
        if matches is not None and len(matches)>=2:
=======
    disp = (-3, 3)
    srtm_disp = None
    sift_disp = None
    alt_disp  = None
    
    # Compute SRTM disparity range if needed
    if cfg['disp_range_method'] in ['srtm', 'wider_sift_srtm']:
        srtm_disp = rpc_utils.srtm_disp_range_estimation(rpc1, rpc2, x, y, w, h,
                                                         H1, H2, A,
                                                         cfg['disp_range_srtm_high_margin'],
                                                         cfg['disp_range_srtm_low_margin'])
        print("SRTM disparity range: [%f, %f]" % (srtm_disp[0], srtm_disp[1]))
        
    # Compute SIFT disparity range if needed
    if cfg['disp_range_method'] in ['sift', 'wider_sift_srtm']:
        if matches is not None and len(matches) >= 2:
>>>>>>> eec3fd1f
            sift_disp = disparity_range_from_matches(matches, H1, H2, w, h)
            print("SIFT disparity range: [%f, %f]" % (sift_disp[0], sift_disp[1]))
        else:
            print("No SIFT available, SIFT disparity can not be estimated")

    # Compute altitude range disparity if needed
<<<<<<< HEAD
    if(cfg['disp_range_method'] in ['fixed_altitude_range']):
        if cfg['alt_min'] is not None and cfg['alt_max'] is not None:
            alt_disp = rpc_utils.altitude_range_to_disp_range(cfg['alt_min'],cfg['alt_max'],rpc1, rpc2, x, y, w, h, H1, H2, A)
            print("Altitude fixed disparity range: [%f, %f]" % (alt_disp[0], alt_disp[1]))
            
    # Now, compute disparity range according to selected method
    if cfg['disp_range_method'] == 'exogenous':
        if exogenous_disp is not None:
            disp = exogenous_disp
=======
    if cfg['disp_range_method'] == 'fixed_altitude_range':
        if cfg['alt_min'] is not None and cfg['alt_max'] is not None:
            alt_disp = rpc_utils.altitude_range_to_disp_range(cfg['alt_min'],
                                                              cfg['alt_max'],
                                                              rpc1, rpc2,
                                                              x, y, w, h,
                                                              H1, H2, A)
            print("Altitude fixed disparity range: [%f, %f]" % (alt_disp[0], alt_disp[1]))
            
    # Now, compute disparity range according to selected method
    if cfg['disp_range_method'] == 'srtm':
        disp = srtm_disp
>>>>>>> eec3fd1f

    elif cfg['disp_range_method'] == 'sift':
        if sift_disp is not None:
            disp = sift_disp

<<<<<<< HEAD
    elif cfg['disp_range_method'] == 'wider_sift_exogenous':
        if sift_disp is not None and exogenous_disp is not None:
            disp = min(exogenous_disp[0], sift_disp[0]), max(exogenous_disp[1], sift_disp[1])
        else:
            if sift_disp is not None:
                disp = sift_disp
            else:
                disp = exogenous_disp
        
    elif cfg['disp_range_method'] == 'fixed_pixel_range':
        if cfg['disp_min'] is not None and cfg['disp_max'] is not None:
            disp = cfg['disp_min'],cfg['disp_max']
=======
    elif cfg['disp_range_method'] == 'wider_sift_srtm':
        if sift_disp is not None:
            disp = min(srtm_disp[0], sift_disp[0]), max(srtm_disp[1], sift_disp[1])
        else:
            disp = srtm_disp
        
    elif cfg['disp_range_method'] == 'fixed_pixel_range':
        if cfg['disp_min'] is not None and cfg['disp_max'] is not None:
            disp = cfg['disp_min'], cfg['disp_max']
>>>>>>> eec3fd1f

    elif cfg['disp_range_method'] == 'fixed_altitude_range':
        disp = alt_disp

    # impose a minimal disparity range (TODO this is valid only with the
    # 'center' flag for register_horizontally_translation)
    disp = min(-3, disp[0]), max( 3,  disp[1])
        
    print("Final disparity range: [%f, %f]" % (disp[0], disp[1]))
    return disp


def rectification_homographies(matches, x, y, w, h, hmargin=0, vmargin=0):
    """
    Computes rectifying homographies from point matches for a given ROI.

    The affine fundamental matrix F is estimated with the gold-standard
    algorithm, then two rectifying similarities (rotation, zoom, translation)
    are computed directly from F.

    Args:
        matches: numpy array of shape (n, 4) containing a list of 2D point
            correspondences between the two images.
        x, y, w, h: four integers defining the rectangular ROI in the first
            image. (x, y) is the top-left corner, and (w, h) are the dimensions
            of the rectangle.
        {h,v}margin: translations added to the rectifying similarities to extend the
            horizontal and vertical footprint of the rectified images

    Returns:
        S1, S2, F: three numpy arrays of shape (3, 3) representing the
        two rectifying similarities to be applied to the two images and the
        corresponding affine fundamental matrix.
    """
    # estimate the affine fundamental matrix with the Gold standard algorithm
    F = estimation.affine_fundamental_matrix(matches)

    # compute rectifying similarities
    S1, S2 = estimation.rectifying_similarities_from_affine_fundamental_matrix(F, cfg['debug'])

    if cfg['debug']:
        y1 = common.points_apply_homography(S1, matches[:, :2])[:, 1]
        y2 = common.points_apply_homography(S2, matches[:, 2:])[:, 1]
        err = np.abs(y1 - y2)
        print("max, min, mean rectification error on point matches: ", end=' ')
        print(np.max(err), np.min(err), np.mean(err))

    # pull back top-left corner of the ROI to the origin (plus margin)
    pts = common.points_apply_homography(S1, [[x, y], [x+w, y], [x+w, y+h], [x, y+h]])
    x0, y0 = common.bounding_box2D(pts)[:2]
    T = common.matrix_translation(-x0 + hmargin, -y0 + vmargin)
    return np.dot(T, S1), np.dot(T, S2), F


def rectify_pair(im1, im2, rpc1, rpc2, x, y, w, h, out1, out2, A=None,
                 sift_matches=None, method='rpc', hmargin=0, vmargin=0):
    """
    Rectify a ROI in a pair of images.

    Args:
        im1, im2: paths to two image files
        rpc1, rpc2: paths to the two xml files containing RPC data
        x, y, w, h: four integers defining the rectangular ROI in the first
            image.  (x, y) is the top-left corner, and (w, h) are the dimensions
            of the rectangle.
        out1, out2: paths to the output rectified crops
        A (optional): 3x3 numpy array containing the pointing error correction
            for im2. This matrix is usually estimated with the pointing_accuracy
            module.
        sift_matches (optional): Nx4 numpy array containing a list of sift
            matches, in the full image coordinates frame
        method (default: 'rpc'): option to decide wether to use rpc of sift
            matches for the fundamental matrix estimation.
        {h,v}margin (optional): horizontal and vertical margins added on the
            sides of the rectified images

    Returns:
        H1, H2: Two 3x3 matrices representing the rectifying homographies that
        have been applied to the two original (large) images.
        disp_min, disp_max: horizontal disparity range
    """
    # read RPC data
    rpc1 = rpc_model.RPCModel(rpc1)
    rpc2 = rpc_model.RPCModel(rpc2)

    # compute real or virtual matches
    if method == 'rpc':
        # find virtual matches from RPC camera models
        matches = rpc_utils.matches_from_rpc(rpc1, rpc2, x, y, w, h,
                                             cfg['n_gcp_per_axis'])

        # correct second image coordinates with the pointing correction matrix
        if A is not None:
            matches[:, 2:] = common.points_apply_homography(np.linalg.inv(A),
                                                            matches[:, 2:])
    else:
        matches = sift_matches

    # compute rectifying homographies
    H1, H2, F = rectification_homographies(matches, x, y, w, h, hmargin, vmargin)

    if cfg['register_with_shear']:
        # compose H2 with a horizontal shear to reduce the disparity range
        a = np.mean(rpc_utils.altitude_range(rpc1, x, y, w, h))
        lon, lat, alt = rpc_utils.ground_control_points(rpc1, x, y, w, h, a, a, 4)
        x1, y1 = rpc1.inverse_estimate(lon, lat, alt)[:2]
        x2, y2 = rpc2.inverse_estimate(lon, lat, alt)[:2]
        m = np.vstack([x1, y1, x2, y2]).T
        m = np.vstack({tuple(row) for row in m})  # remove duplicates due to no alt range
        H2 = register_horizontally_shear(m, H1, H2)

    # compose H2 with a horizontal translation to center disp range around 0
    if sift_matches is not None:
        sift_matches = filter_matches_epipolar_constraint(F, sift_matches,
                                                          cfg['epipolar_thresh'])
        if len(sift_matches) < 10:
            print('WARNING: no registration with less than 10 matches')
        else:
            H2 = register_horizontally_translation(sift_matches, H1, H2)

    # compute disparity range
    if cfg['debug']:
        out_dir = os.path.dirname(out1)
        np.savetxt(os.path.join(out_dir, 'sift_matches_disp.txt'),
                   sift_matches, fmt='%9.3f')
        visualisation.plot_matches(im1, im2, rpc1, rpc2, sift_matches, x, y, w, h,
                                   os.path.join(out_dir, 'sift_matches_disp.png'))
    disp_m, disp_M = disparity_range(rpc1, rpc2, x, y, w, h, H1, H2,
                                     sift_matches, A)
<<<<<<< HEAD

=======
>>>>>>> eec3fd1f
    
    # compute rectifying homographies for non-epipolar mode (rectify the secondary tile only)
    if block_matching.rectify_secondary_tile_only(cfg['matching_algorithm']):
        H1_inv = np.linalg.inv(H1)
        H1 = np.eye(3) # H1 is replaced by 2-D array with ones on the diagonal and zeros elsewhere
        H2 = np.dot(H1_inv,H2)
        T = common.matrix_translation(-x + hmargin, -y + vmargin)
        H1 = np.dot(T, H1)
        H2 = np.dot(T, H2)

    # compute output images size
    roi = [[x, y], [x+w, y], [x+w, y+h], [x, y+h]]
    pts1 = common.points_apply_homography(H1, roi)
    x0, y0, w0, h0 = common.bounding_box2D(pts1)
    # check that the first homography maps the ROI in the positive quadrant
    np.testing.assert_allclose(np.round([x0, y0]), [hmargin, vmargin], atol=.01)

    # apply homographies and do the crops
    common.image_apply_homography(out1, im1, H1, w0 + 2*hmargin, h0 + 2*vmargin)
    common.image_apply_homography(out2, im2, H2, w0 + 2*hmargin, h0 + 2*vmargin)

<<<<<<< HEAD
   

=======
>>>>>>> eec3fd1f
    if block_matching.rectify_secondary_tile_only(cfg['matching_algorithm']):
        pts_in = [[0, 0], [disp_m, 0], [disp_M, 0]]
        pts_out = common.points_apply_homography(H1_inv,
                                                 pts_in)
        disp_m = pts_out[1,:] - pts_out[0,:]
        disp_M = pts_out[2,:] - pts_out[0,:]

    return H1, H2, disp_m, disp_M<|MERGE_RESOLUTION|>--- conflicted
+++ resolved
@@ -221,7 +221,6 @@
         disp: 2-uple containing the horizontal disparity range
     """
     # Default disparity range to return if everything else breaks
-<<<<<<< HEAD
     disp = (-3,3)
     exogenous_disp = None
     sift_disp = None
@@ -239,41 +238,12 @@
     # Compute SIFT disparity range if needed
     if (cfg['disp_range_method'] in ['sift', 'wider_sift_exogenous']):
         if matches is not None and len(matches)>=2:
-=======
-    disp = (-3, 3)
-    srtm_disp = None
-    sift_disp = None
-    alt_disp  = None
-    
-    # Compute SRTM disparity range if needed
-    if cfg['disp_range_method'] in ['srtm', 'wider_sift_srtm']:
-        srtm_disp = rpc_utils.srtm_disp_range_estimation(rpc1, rpc2, x, y, w, h,
-                                                         H1, H2, A,
-                                                         cfg['disp_range_srtm_high_margin'],
-                                                         cfg['disp_range_srtm_low_margin'])
-        print("SRTM disparity range: [%f, %f]" % (srtm_disp[0], srtm_disp[1]))
-        
-    # Compute SIFT disparity range if needed
-    if cfg['disp_range_method'] in ['sift', 'wider_sift_srtm']:
-        if matches is not None and len(matches) >= 2:
->>>>>>> eec3fd1f
             sift_disp = disparity_range_from_matches(matches, H1, H2, w, h)
             print("SIFT disparity range: [%f, %f]" % (sift_disp[0], sift_disp[1]))
         else:
             print("No SIFT available, SIFT disparity can not be estimated")
 
     # Compute altitude range disparity if needed
-<<<<<<< HEAD
-    if(cfg['disp_range_method'] in ['fixed_altitude_range']):
-        if cfg['alt_min'] is not None and cfg['alt_max'] is not None:
-            alt_disp = rpc_utils.altitude_range_to_disp_range(cfg['alt_min'],cfg['alt_max'],rpc1, rpc2, x, y, w, h, H1, H2, A)
-            print("Altitude fixed disparity range: [%f, %f]" % (alt_disp[0], alt_disp[1]))
-            
-    # Now, compute disparity range according to selected method
-    if cfg['disp_range_method'] == 'exogenous':
-        if exogenous_disp is not None:
-            disp = exogenous_disp
-=======
     if cfg['disp_range_method'] == 'fixed_altitude_range':
         if cfg['alt_min'] is not None and cfg['alt_max'] is not None:
             alt_disp = rpc_utils.altitude_range_to_disp_range(cfg['alt_min'],
@@ -284,15 +254,14 @@
             print("Altitude fixed disparity range: [%f, %f]" % (alt_disp[0], alt_disp[1]))
             
     # Now, compute disparity range according to selected method
-    if cfg['disp_range_method'] == 'srtm':
-        disp = srtm_disp
->>>>>>> eec3fd1f
+    if cfg['disp_range_method'] == 'exogenous':
+        if exogenous_disp is not None:
+            disp = exogenous_disp
 
     elif cfg['disp_range_method'] == 'sift':
         if sift_disp is not None:
             disp = sift_disp
 
-<<<<<<< HEAD
     elif cfg['disp_range_method'] == 'wider_sift_exogenous':
         if sift_disp is not None and exogenous_disp is not None:
             disp = min(exogenous_disp[0], sift_disp[0]), max(exogenous_disp[1], sift_disp[1])
@@ -304,18 +273,7 @@
         
     elif cfg['disp_range_method'] == 'fixed_pixel_range':
         if cfg['disp_min'] is not None and cfg['disp_max'] is not None:
-            disp = cfg['disp_min'],cfg['disp_max']
-=======
-    elif cfg['disp_range_method'] == 'wider_sift_srtm':
-        if sift_disp is not None:
-            disp = min(srtm_disp[0], sift_disp[0]), max(srtm_disp[1], sift_disp[1])
-        else:
-            disp = srtm_disp
-        
-    elif cfg['disp_range_method'] == 'fixed_pixel_range':
-        if cfg['disp_min'] is not None and cfg['disp_max'] is not None:
             disp = cfg['disp_min'], cfg['disp_max']
->>>>>>> eec3fd1f
 
     elif cfg['disp_range_method'] == 'fixed_altitude_range':
         disp = alt_disp
@@ -445,10 +403,6 @@
                                    os.path.join(out_dir, 'sift_matches_disp.png'))
     disp_m, disp_M = disparity_range(rpc1, rpc2, x, y, w, h, H1, H2,
                                      sift_matches, A)
-<<<<<<< HEAD
-
-=======
->>>>>>> eec3fd1f
     
     # compute rectifying homographies for non-epipolar mode (rectify the secondary tile only)
     if block_matching.rectify_secondary_tile_only(cfg['matching_algorithm']):
@@ -470,11 +424,6 @@
     common.image_apply_homography(out1, im1, H1, w0 + 2*hmargin, h0 + 2*vmargin)
     common.image_apply_homography(out2, im2, H2, w0 + 2*hmargin, h0 + 2*vmargin)
 
-<<<<<<< HEAD
-   
-
-=======
->>>>>>> eec3fd1f
     if block_matching.rectify_secondary_tile_only(cfg['matching_algorithm']):
         pts_in = [[0, 0], [disp_m, 0], [disp_M, 0]]
         pts_out = common.points_apply_homography(H1_inv,
